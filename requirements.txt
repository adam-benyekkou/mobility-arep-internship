matplotlib
numpy
pandas
pyarrow
<<<<<<< HEAD
pyproj
streamlit
streamlit_lottie
streamlit_option_menu
requests
pyarrow
openpyxl
=======
openpyxl
requests
throttler
>>>>>>> d03cf739
<|MERGE_RESOLUTION|>--- conflicted
+++ resolved
@@ -1,17 +1,11 @@
 matplotlib
 numpy
+openpyxl
 pandas
 pyarrow
-<<<<<<< HEAD
 pyproj
+requests
 streamlit
 streamlit_lottie
 streamlit_option_menu
-requests
-pyarrow
-openpyxl
-=======
-openpyxl
-requests
-throttler
->>>>>>> d03cf739
+throttler