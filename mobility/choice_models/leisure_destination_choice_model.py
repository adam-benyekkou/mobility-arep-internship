--- conflicted
+++ resolved
@@ -5,12 +5,9 @@
 import pathlib
 import os
 import polars as pl
-<<<<<<< HEAD
 import mobility
-=======
 import matplotlib.pyplot as plt
 
->>>>>>> fa5aa62e
 
 from importlib import resources
 
@@ -55,6 +52,12 @@
         }
     )
     
+    motive_ids: List[str] = field(
+        default_factory=lambda: ["7.71", "7.72", "7.73", "7.74", 
+                                 "7.75", "7.76", "7.77", "7.78"]
+    )
+    
+    
     
 
 class LeisureDestinationChoiceModel(DestinationChoiceModel):
@@ -134,8 +137,10 @@
         all_expenses = all_expenses["hobbies"]
         transport_zones = transport_zones.merge(all_expenses, on="local_admin_unit_id")
         zones_per_communes = transport_zones[["local_admin_unit_id"]]
+        
         # Compter le nombre de tz par communes
         zones_per_communes = zones_per_communes.value_counts()
+        
         # Diviser le montant total par nombre de tz
         transport_zones = transport_zones.merge(zones_per_communes, on="local_admin_unit_id")
         transport_zones["expenses"] = transport_zones["expenses"].truediv(transport_zones["count"])
@@ -151,21 +156,21 @@
     
     def prepare_sinks(
             self,
-            transport_zones_df
+            transport_zones
         ) -> pd.DataFrame:
         """
         """
         
         # easy solution : use a file from Overpass with leisure facilities
         # 
-        leisure_facilities = gpd.read_file("D:/data/mobility/projects/grand-geneve/leisures_grand_geneve_20250324.geojson")
-        leisure_facilities = gpd.read_file("D:/mobility-data/osm/leisures_grand_geneve_20250506.geojson")
+        leisure_facilities = gpd.read_file("D:/data/mobility/projects/grand-geneve/leisures_grand_geneve_20250506.geojson")
         #Convert them in EPSG:3035 (used by TransportZones)
         leisure_facilities = leisure_facilities.to_crs(epsg=3035)
         
         #Find which stops are in the transport zone
-        leisure_facilities = transport_zones_df.sjoin(leisure_facilities, how="left")
+        leisure_facilities = transport_zones.sjoin(leisure_facilities, how="left")
         lsd = leisure_facilities.dissolve(by="transport_zone_id", aggfunc='count')
+        
         #When debug=True, plot a map of the sinks
         if os.environ.get("MOBILITY_DEBUG") == "1":
             print("Plotting sinks for leisure")
