import logging
import pandas as pd
import geopandas as gpd
import numpy as np
import pathlib
import os
import polars as pl
import matplotlib.pyplot as plt


from importlib import resources

from mobility.choice_models.destination_choice_model import DestinationChoiceModel
from mobility.choice_models.utilities import Utilities
from mobility.parsers.shops_turnover_distribution import ShopsTurnoverDistribution
from mobility.parsers.households_expenses_distribution import HouseholdsExpensesDistribution
from mobility.r_utils.r_script import RScript

from mobility.radiation_model import radiation_model
from mobility.radiation_model_selection import apply_radiation_model

from mobility.transport_modes.transport_mode import TransportMode
from mobility.transport_zones import TransportZones

from dataclasses import dataclass, field
from typing import Dict, Union, List


@dataclass
class ShoppingDestinationChoiceModelParameters:
    
    model: Dict[str, Union[str, float]] = field(
        default_factory=lambda: {
            "type": "radiation_selection",
            "lambda": 0.99986,
            #"end_of_contract_rate": 0.00, # à supprimer ?
            #"job_change_utility_constant": -5.0, # à supprimer ?
            #"max_iterations": 10,
            #"tolerance": 0.01,
            #"cost_update": False,
            #"n_iter_cost_update": 3
        }
    )
    
    utility: Dict[str, float] = field(
        default_factory=lambda: {
            "fr": 70.0,
            "ch": 50.0
        }
    )
    
    

class ShoppingDestinationChoiceModel(DestinationChoiceModel):
    
    def __init__(
            self,
            transport_zones: TransportZones,
            modes: List[TransportMode],
            parameters: ShoppingDestinationChoiceModelParameters = ShoppingDestinationChoiceModelParameters(),
            shopping_sources_and_sinks: pd.DataFrame = None,
            jobs: pd.DataFrame = None,
            reference_flows: pd.DataFrame = None,
            ssi_min_flow_volume: float = 200.0
        ):
        """

        """
        
        
        if shopping_sources_and_sinks is None:
            self.shopping_sources_and_sinks = None
            self.shopping_facilities = None
            #self.shopping_sources_and_sinks = ShoppingFacilitiesDistribution()
        else:
            self.shopping_sources_and_sinks = None
            self.shopping_sources_and_sinks = shopping_sources_and_sinks
            self.jobs = jobs
            self.reference_flows = reference_flows
        
        
        if "type" not in parameters.model.keys():
            raise ValueError("The model_parameters should be a dict that specifies the type of radiation model : radiation_universal or radiation_selection")
        
        if parameters.model["type"] == "radiation_selection":
            if "lambda" not in parameters.model.keys():
                raise ValueError("Lambda parameter missing in model_parameters. It should be a dict with keys fr and ch.")
            
        if parameters.model["type"] == "radiation_universal":
            if "alpha" not in parameters.model.keys():
                raise ValueError("Alpha parameter missing in model_parameters.")
            if "beta" not in parameters.model.keys():
                raise ValueError("Beta parameter missing in model_parameters.")
        
        super().__init__(
            "shopping",
            transport_zones,
            modes,
            self.shopping_sources_and_sinks,
            parameters,
            ssi_min_flow_volume
        )
        
        
    def prepare_sources_and_sinks(self, transport_zones: TransportZones):
        
        
        sources = self.prepare_sources(transport_zones)
        sinks = self.prepare_sinks(transport_zones)
        
        return sources, sinks
    
    def prepare_utilities(self, transport_zones, sinks):
        utilities = Utilities(transport_zones, sinks, self.inputs["parameters"].utility)
        return utilities

    
    def prepare_sources(
            self,
            transport_zones: TransportZones
        ) -> pd.DataFrame:
        """
        Même code que work_destination_choice_model pour l'instant : on se base sur les domiciles
        """
        
        hh_expenses = HouseholdsExpensesDistribution()
        all_expenses = hh_expenses.get()
        all_expenses = all_expenses["shops"]
        transport_zones_df = transport_zones.get().drop(columns="geometry")
        transport_zones_expenses = transport_zones_df.merge(all_expenses, on="local_admin_unit_id")
        zones_per_communes = transport_zones_expenses[["local_admin_unit_id"]]
        # Compter le nombre de tz par communes
        zones_per_communes = zones_per_communes.value_counts()
        # Diviser le montant total par nombre de tz
<<<<<<< HEAD
        transport_zones_expenses = transport_zones_expenses.merge(zones_per_communes, on="local_admin_unit_id")
        transport_zones_expenses["expenses"] = transport_zones_expenses["expenses"].truediv(transport_zones_expenses["count"])
        sources_expenses  = transport_zones_expenses[["transport_zone_id", "expenses"]].rename(columns = {"transport_zone_id": "from", "expenses": "source_volume"})
        
=======
        transport_zones = transport_zones.merge(zones_per_communes, on="local_admin_unit_id")
        transport_zones["expenses"] = transport_zones["expenses"].truediv(transport_zones["count"])
        #When debug=True, plot a map of the sources
        if os.environ.get("MOBILITY_DEBUG") == "1":
            print("Plotting sources for shopping")
            transport_zones.plot(column="expenses", legend=True)
            plt.title("Shopping sources")
            plt.show()
        sources_expenses  = transport_zones[["transport_zone_id", "expenses"]].rename(columns = {"transport_zone_id": "from", "expenses": "source_volume"})
>>>>>>> fa5aa62e
        return sources_expenses
        
    
    def prepare_sinks(
            self,
            transport_zones: TransportZones
        ) -> pd.DataFrame:
        """
        """
        
        #Get all shops turnover in FR and CH, they are in EPSG:4326
        shops_turnover = ShopsTurnoverDistribution()
        all_shops = shops_turnover.get()
        all_shops = gpd.GeoDataFrame(all_shops, geometry=gpd.points_from_xy(all_shops["lon"],all_shops["lat"], crs="EPSG:4326"))
        #Convert them in EPSG:3035 (used by TransportZones)
        all_shops = all_shops.to_crs(epsg=3035)
        
<<<<<<< HEAD
        # Find which stops are in the transport zone
        all_shops = transport_zones.get().sjoin(all_shops, how="left")
=======
        #Find which stops are in the transport zone
        all_shops = transport_zones_df.sjoin(all_shops, how="left")
        asd = all_shops.dissolve(by="transport_zone_id", aggfunc='sum')
>>>>>>> fa5aa62e
        all_shops = all_shops.groupby("transport_zone_id").sum("turnover")
        #When debug=True, plot a map of the sinks
        if os.environ.get("MOBILITY_DEBUG") == "1":
            print("Plotting sinks for shopping")
            asd.plot(column="turnover", legend=True)
            plt.title("Shopping sinks")
            plt.show()
        all_shops = all_shops.reset_index()[["transport_zone_id", "turnover"]].rename(columns={"turnover": "sink_volume", "transport_zone_id": "to"})
        
        return all_shops
    
    
    def compute_flows(
            self,
            transport_zones,
            sources,
            sinks,
            costs,
            utilities
        ):
        
            if self.parameters.model["type"] == "radiation_universal":
                # NOT TESTED
                flows, source_rest_volume, sink_rest_volume = radiation_model(sources, sinks, costs, self.parameters.model["alpha"], self.parameters.model["beta"])
                return flows
        
            if self.parameters.model["type"] == "radiation_selection":
                # NOT TESTED
                selection_lambda = self.parameters.model["lambda"]
                polar_sources = pl.from_pandas(sources).with_columns(pl.col("from").cast(pl.Int64))
                polar_sinks = pl.from_pandas(sinks).with_columns(pl.col("to").cast(pl.Int64))
                costs = costs.get()
                utilities = utilities.get()
                flows = apply_radiation_model(polar_sources, polar_sinks, costs, utilities, selection_lambda)
                return flows.to_pandas()
    
    
    def prepare_reference_flows(self, transport_zones: gpd.GeoDataFrame):
        
        # Pas de flux de référence connus
        pass
        """admin_ids = transport_zones["local_admin_unit_id"].values
        
        if self.active_population is None:
            ref_flows = self.reference_flows.get()
        else:
            ref_flows = self.reference_flows
            
        ref_flows = ref_flows[(ref_flows["local_admin_unit_id_from"].isin(admin_ids)) & (ref_flows["local_admin_unit_id_to"].isin(admin_ids))].copy()
        ref_flows.rename({"flow_volume": "ref_flow_volume"}, axis=1, inplace=True)
        
        return ref_flows"""
   
    
    def compute_utility_by_od_and_mode(
            self,
            transport_zones: gpd.GeoDataFrame,
            travel_costs: pd.DataFrame
        ):
        
        params = self.inputs["parameters"]
        
        travel_costs = pd.merge(
            travel_costs,
            transport_zones[["transport_zone_id", "country"]].rename({"transport_zone_id": "to"}, axis=1).set_index("to"),
            left_index=True,
            right_index=True
        )

        travel_costs["utility"] = travel_costs["country"].map(params.utility)
        travel_costs["net_utility"] = travel_costs["utility"] - 2*travel_costs["cost"]
        
        return travel_costs
    
    
    
    def plot_flows(self):
        
        output_path = pathlib.Path(os.environ["MOBILITY_PROJECT_DATA_FOLDER"]) / "shopping-flows.svg"
        
        logging.info(f"Plotting flows (svg path: {output_path})")
        
        script = RScript(resources.files('mobility.r_utils').joinpath('plot_flows.R'))
        script.run(
            args=[
                str(self.inputs["transport_zones"].cache_path),
                str(self.cache_path["od_flows"]),
                output_path
            ]
        )
        
        return None<|MERGE_RESOLUTION|>--- conflicted
+++ resolved
@@ -9,7 +9,7 @@
 
 
 from importlib import resources
-
+import mobility
 from mobility.choice_models.destination_choice_model import DestinationChoiceModel
 from mobility.choice_models.utilities import Utilities
 from mobility.parsers.shops_turnover_distribution import ShopsTurnoverDistribution
@@ -39,14 +39,18 @@
             #"tolerance": 0.01,
             #"cost_update": False,
             #"n_iter_cost_update": 3
-        }
-    )
+            }
+        )
     
     utility: Dict[str, float] = field(
         default_factory=lambda: {
             "fr": 70.0,
             "ch": 50.0
-        }
+            }
+        )
+    
+    motive_ids: List[str] = field(
+        default_factory=lambda: ["2.20", "2.21"]
     )
     
     
@@ -126,28 +130,27 @@
         hh_expenses = HouseholdsExpensesDistribution()
         all_expenses = hh_expenses.get()
         all_expenses = all_expenses["shops"]
-        transport_zones_df = transport_zones.get().drop(columns="geometry")
-        transport_zones_expenses = transport_zones_df.merge(all_expenses, on="local_admin_unit_id")
+        transport_zones = transport_zones.drop(columns="geometry")
+        transport_zones_expenses = transport_zones.merge(all_expenses, on="local_admin_unit_id")
         zones_per_communes = transport_zones_expenses[["local_admin_unit_id"]]
+        
         # Compter le nombre de tz par communes
         zones_per_communes = zones_per_communes.value_counts()
+        
         # Diviser le montant total par nombre de tz
-<<<<<<< HEAD
         transport_zones_expenses = transport_zones_expenses.merge(zones_per_communes, on="local_admin_unit_id")
         transport_zones_expenses["expenses"] = transport_zones_expenses["expenses"].truediv(transport_zones_expenses["count"])
         sources_expenses  = transport_zones_expenses[["transport_zone_id", "expenses"]].rename(columns = {"transport_zone_id": "from", "expenses": "source_volume"})
         
-=======
-        transport_zones = transport_zones.merge(zones_per_communes, on="local_admin_unit_id")
-        transport_zones["expenses"] = transport_zones["expenses"].truediv(transport_zones["count"])
         #When debug=True, plot a map of the sources
         if os.environ.get("MOBILITY_DEBUG") == "1":
             print("Plotting sources for shopping")
-            transport_zones.plot(column="expenses", legend=True)
+            transport_zones_expenses.plot(column="expenses", legend=True)
             plt.title("Shopping sources")
             plt.show()
-        sources_expenses  = transport_zones[["transport_zone_id", "expenses"]].rename(columns = {"transport_zone_id": "from", "expenses": "source_volume"})
->>>>>>> fa5aa62e
+            
+        sources_expenses  = transport_zones_expenses[["transport_zone_id", "expenses"]].rename(columns = {"transport_zone_id": "from", "expenses": "source_volume"})
+        
         return sources_expenses
         
     
@@ -165,14 +168,9 @@
         #Convert them in EPSG:3035 (used by TransportZones)
         all_shops = all_shops.to_crs(epsg=3035)
         
-<<<<<<< HEAD
         # Find which stops are in the transport zone
-        all_shops = transport_zones.get().sjoin(all_shops, how="left")
-=======
-        #Find which stops are in the transport zone
-        all_shops = transport_zones_df.sjoin(all_shops, how="left")
+        all_shops = transport_zones.sjoin(all_shops, how="left")
         asd = all_shops.dissolve(by="transport_zone_id", aggfunc='sum')
->>>>>>> fa5aa62e
         all_shops = all_shops.groupby("transport_zone_id").sum("turnover")
         #When debug=True, plot a map of the sinks
         if os.environ.get("MOBILITY_DEBUG") == "1":
