import pandas as pd

# /!\ A default minimum_sample_size remains to be determined


def safe_sample(
    data_base, n_sample, weights="pondki", minimum_sample_size=10, **kwargs
):
    """
    Samples the data base filtered by kwargs
    Handles the case where the sample size is lesser than minimum_sample_size by withdrawing the filters

    Args:
        data_base (pd.DataFrame): The database to sample from. Must be indexed (or muli-indexed) by the keys of kwargs.
        n_sample (int): The number of samples to draw.
        weights (str) : The name of columns of data_base containing the weights for the sampling.
        minimum_sample_size (int) : The minimum size of the database to draw from.
                                    If the kwargs make the database to small,
                                    relax the criteria from last to first.
        kwargs : the criteria to filter the database
    Returns:
        pd.DataFrame: a dataframe with n_sample rows.

    Example :
        safe_sample(days_trip_db, 10, csp="3", n_cars="2+", weekday=True, city_category='C')
    """
    # Filter by the kwargs
    for key in kwargs.keys():
        sample_size = (data_base.index.get_level_values(key) == kwargs[key]).sum()
        if sample_size < minimum_sample_size:
            # Sample size too small -> Relax the current criteria
            data_base.reset_index(level=key, inplace=True)
<<<<<<< HEAD

            # print('The '+key+' criteria has been relaxed.')

        else :
            if isinstance(data_base.index, pd.MultiIndex):
                data_base = data_base.xs(kwargs[key], level = key)
                
            else:
                data_base = data_base.xs(kwargs[key])

=======
        else:
            # Sample size is sufficient
            data_base = data_base.xs(kwargs[key])
>>>>>>> 21033ae0

    if type(data_base) == pd.Series:
        # The database to sample from is just one row
        data_base = pd.DataFrame([data_base])

    return data_base.sample(n_sample, weights=weights, replace=True, axis=0)<|MERGE_RESOLUTION|>--- conflicted
+++ resolved
@@ -30,8 +30,6 @@
         if sample_size < minimum_sample_size:
             # Sample size too small -> Relax the current criteria
             data_base.reset_index(level=key, inplace=True)
-<<<<<<< HEAD
-
             # print('The '+key+' criteria has been relaxed.')
 
         else :
@@ -40,12 +38,9 @@
                 
             else:
                 data_base = data_base.xs(kwargs[key])
-
-=======
         else:
             # Sample size is sufficient
             data_base = data_base.xs(kwargs[key])
->>>>>>> 21033ae0
 
     if type(data_base) == pd.Series:
         # The database to sample from is just one row
